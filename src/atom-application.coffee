--- conflicted
+++ resolved
@@ -253,7 +253,6 @@
             console.log("Killing process #{pid} failed: #{error.code}")
         delete @pidsToOpenWindows[pid]
 
-<<<<<<< HEAD
   openUrl: (urlToOpen) ->
     parsedUrl = url.parse(urlToOpen)
     if parsedUrl.host is 'session'
@@ -265,19 +264,6 @@
     else
       console.log "Opening unknown url #{urlToOpen}"
 
-  openConfig: ->
-    if @configWindow
-      @configWindow.focus()
-      return
-
-    @configWindow = new AtomWindow
-      bootstrapScript: 'config-bootstrap'
-      resourcePath: @resourcePath
-    @configWindow.browserWindow.on 'destroyed', =>
-      @configWindow = null
-
-=======
->>>>>>> 5235114e
   runSpecs: ({exitWhenDone, resourcePath}) ->
     if resourcePath isnt @resourcePath and not fs.existsSync(resourcePath)
       resourcePath = @resourcePath
