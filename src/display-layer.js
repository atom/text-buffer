--- conflicted
+++ resolved
@@ -24,16 +24,16 @@
     this.nextBuiltInScopeId = 1
     this.textDecorationLayer = new CompositeTextDecorationLayer(MAX_BUILT_IN_SCOPE_ID + 1)
     this.decorationLayerDisposable = this.textDecorationLayer.onDidInvalidateRange((bufferRange) => {
-      const screenRange = this.translateBufferRange(bufferRange)
-      const extent = screenRange.getExtent()
-      spliceArray(
-        this.cachedScreenLines,
-        screenRange.start.row,
-        extent.row + 1,
-        new Array(extent.row + 1)
-      )
+      bufferRange = Range.fromObject(bufferRange)
+      this.populateSpatialIndexIfNeeded(bufferRange.end.row + 1, Infinity)
+      const startBufferRow = this.findBoundaryPrecedingBufferRow(bufferRange.start.row)
+      const endBufferRow = this.findBoundaryFollowingBufferRow(bufferRange.end.row + 1)
+      const startRow = this.translateBufferPositionWithSpatialIndex(Point(startBufferRow, 0), 'backward').row
+      const endRow = this.translateBufferPositionWithSpatialIndex(Point(endBufferRow, 0), 'backward').row
+      const extent = Point(endRow - startRow, 0)
+      spliceArray(this.cachedScreenLines, startRow, extent.row, new Array(extent.row))
       this.emitDidChangeSyncEvent([{
-        start: screenRange.start,
+        start: Point(startRow, 0),
         oldExtent: extent,
         newExtent: extent
       }])
@@ -158,33 +158,12 @@
 
   addTextDecorationLayer (textDecorationLayer) {
     this.cachedScreenLines.length = 0
-<<<<<<< HEAD
     this.textDecorationLayer.addLayer(textDecorationLayer)
   }
 
   removeTextDecorationLayer (textDecorationLayer) {
     this.cachedScreenLines.length = 0
     this.textDecorationLayer.removeLayer(textDecorationLayer)
-=======
-    this.textDecorationLayer = textDecorationLayer
-    if (typeof textDecorationLayer.onDidInvalidateRange === 'function') {
-      this.decorationLayerDisposable = textDecorationLayer.onDidInvalidateRange((bufferRange) => {
-        bufferRange = Range.fromObject(bufferRange)
-        this.populateSpatialIndexIfNeeded(bufferRange.end.row + 1, Infinity)
-        const startBufferRow = this.findBoundaryPrecedingBufferRow(bufferRange.start.row)
-        const endBufferRow = this.findBoundaryFollowingBufferRow(bufferRange.end.row + 1)
-        const startRow = this.translateBufferPositionWithSpatialIndex(Point(startBufferRow, 0), 'backward').row
-        const endRow = this.translateBufferPositionWithSpatialIndex(Point(endBufferRow, 0), 'backward').row
-        const extent = Point(endRow - startRow, 0)
-        spliceArray(this.cachedScreenLines, startRow, extent.row, new Array(extent.row))
-        this.emitDidChangeSyncEvent([{
-          start: Point(startRow, 0),
-          oldExtent: extent,
-          newExtent: extent
-        }])
-      })
-    }
->>>>>>> 13ca1cef
   }
 
   addMarkerLayer (options) {
