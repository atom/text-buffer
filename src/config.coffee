fsUtils = require './fs-utils'
_ = require './underscore-extensions'
EventEmitter = require './event-emitter'
CSON = require 'season'
fs = require 'fs'
path = require 'path'
async = require 'async'
pathWatcher = require 'pathwatcher'

# Public: Used to access all of Atom's configuration details.
#
# A global instance of this class is available to all plugins which can be
# referenced using `atom.config`
#
# ### Best practices
#
# * Create your own root keypath using your package's name.
# * Don't depend on (or write to) configuration keys outside of your keypath.
#
# ### Example
#
# ```coffeescript
# atom.config.set('myplugin.key', 'value')
# atom.config.observe 'myplugin.key', ->
#   console.log 'My configuration changed:', atom.config.get('myplugin.key')
# ```
module.exports =
class Config
  _.extend @prototype, EventEmitter

  defaultSettings: null
  settings: null
  configFileHasErrors: null

  # Private: Created during initialization, available as `global.config`
<<<<<<< HEAD
  constructor: ->
    @configDirPath = configDirPath
    @bundledKeymapsDirPath = path.join(resourcePath, "keymaps")
    @bundledMenusDirPath = path.join(resourcePath, "menus")
    @nodeModulesDirPath = path.join(resourcePath, "node_modules")
=======
  constructor: ({@configDirPath, @resourcePath}={}) ->
    @bundledKeymapsDirPath = path.join(@resourcePath, "keymaps")
    @nodeModulesDirPath = path.join(@resourcePath, "node_modules")
>>>>>>> 5acf1150
    @bundledPackageDirPaths = [@nodeModulesDirPath]
    @lessSearchPaths = [
      path.join(@resourcePath, 'static', 'variables')
      path.join(@resourcePath, 'static')
    ]
    @packageDirPaths = [path.join(@configDirPath, "packages")]
    if atom.getLoadSettings().devMode
      @packageDirPaths.unshift(path.join(@configDirPath, "dev", "packages"))
    @userPackageDirPaths = _.clone(@packageDirPaths)
    @userStoragePath = path.join(@configDirPath, "storage")

    @defaultSettings =
      core: _.clone(require('./root-view').configDefaults)
      editor: _.clone(require('./editor').configDefaults)
    @settings = {}
    @configFilePath = fsUtils.resolve(@configDirPath, 'config', ['json', 'cson'])
    @configFilePath ?= path.join(@configDirPath, 'config.cson')

  # Private:
  initializeConfigDirectory: (done) ->
    return if fsUtils.exists(@configDirPath)

    fsUtils.makeTree(@configDirPath)

    queue = async.queue ({sourcePath, destinationPath}, callback) =>
      fsUtils.copy(sourcePath, destinationPath, callback)
    queue.drain = done

    templateConfigDirPath = fsUtils.resolve(@resourcePath, 'dot-atom')
    onConfigDirFile = (sourcePath) =>
      relativePath = sourcePath.substring(templateConfigDirPath.length + 1)
      destinationPath = path.join(@configDirPath, relativePath)
      queue.push({sourcePath, destinationPath})
    fsUtils.traverseTree(templateConfigDirPath, onConfigDirFile, (path) -> true)

  # Private:
  load: ->
    @initializeConfigDirectory()
    @loadUserConfig()
    @observeUserConfig()

  # Private:
  loadUserConfig: ->
    if !fsUtils.exists(@configFilePath)
      fsUtils.makeTree(path.dirname(@configFilePath))
      CSON.writeFileSync(@configFilePath, {})

    try
      userConfig = CSON.readFileSync(@configFilePath)
      _.extend(@settings, userConfig)
      @configFileHasErrors = false
      @trigger 'updated'
    catch e
      @configFileHasErrors = true
      console.error "Failed to load user config '#{@configFilePath}'", e.message
      console.error e.stack

  # Private:
  observeUserConfig: ->
    @watchSubscription ?= pathWatcher.watch @configFilePath, (eventType) =>
      @loadUserConfig() if eventType is 'change' and @watchSubscription?

  # Private:
  unobserveUserConfig: ->
    @watchSubscription?.close()
    @watchSubscription = null

  # Private:
  setDefaults: (keyPath, defaults) ->
    keys = keyPath.split('.')
    hash = @defaultSettings
    for key in keys
      hash[key] ?= {}
      hash = hash[key]

    _.extend hash, defaults
    @update()

  # Public: Returns a new {Object} containing all of settings and defaults.
  getSettings: ->
    _.deepExtend(@settings, @defaultSettings)

  # Public: Retrieves the setting for the given key.
  #
  # keyPath - The {String} name of the key to retrieve
  #
  # Returns the value from Atom's default settings, the user's configuration file,
  # or `null` if the key doesn't exist in either.
  get: (keyPath) ->
    value = _.valueForKeyPath(@settings, keyPath) ? _.valueForKeyPath(@defaultSettings, keyPath)
    _.deepClone(value)

  # Public: Retrieves the setting for the given key as an integer.
  #
  # keyPath - The {String} name of the key to retrieve
  #
  # Returns the value from Atom's default settings, the user's configuration file,
  # or `NaN` if the key doesn't exist in either.
  getInt: (keyPath) ->
    parseInt(@get(keyPath))

  # Public: Retrieves the setting for the given key as a positive integer.
  #
  # keyPath - The {String} name of the key to retrieve
  # defaultValue - The integer {Number} to fall back to if the value isn't
  #                positive
  #
  # Returns the value from Atom's default settings, the user's configuration file,
  # or `defaultValue` if the key value isn't greater than zero.
  getPositiveInt: (keyPath, defaultValue) ->
    Math.max(@getInt(keyPath), 0) or defaultValue

  # Public: Sets the value for a configuration setting.
  #
  # This value is stored in Atom's internal configuration file.
  #
  # keyPath - The {String} name of the key
  # value - The value of the setting
  #
  # Returns the `value`.
  set: (keyPath, value) ->
    if @get(keyPath) != value
      value = undefined if _.valueForKeyPath(@defaultSettings, keyPath) == value
      _.setValueForKeyPath(@settings, keyPath, value)
      @update()
    value

  # Public: Push the value to the array at the key path.
  #
  # keyPath - The {String} key path.
  # value - The value to push to the array.
  #
  # Returns the new array length of the setting.
  pushAtKeyPath: (keyPath, value) ->
    arrayValue = @get(keyPath) ? []
    result = arrayValue.push(value)
    @set(keyPath, arrayValue)
    result

  # Public: Remove the value from the array at the key path.
  #
  # keyPath - The {String} key path.
  # value - The value to remove from the array.
  #
  # Returns the new array value of the setting.
  removeAtKeyPath: (keyPath, value) ->
    arrayValue = @get(keyPath) ? []
    result = _.remove(arrayValue, value)
    @set(keyPath, arrayValue)
    result

  # Public: Establishes an event listener for a given key.
  #
  # `callback` is fired whenever the value of the key is changed and will
  #  be fired immediately unless the `callNow` option is `false`.
  #
  # keyPath - The {String} name of the key to watch
  # options - An optional {Object} containing the `callNow` key.
  # callback - The {Function} that fires when the. It is given a single argument, `value`,
  #            which is the new value of `keyPath`.
  observe: (keyPath, options={}, callback) ->
    if _.isFunction(options)
      callback = options
      options = {}

    value = @get(keyPath)
    previousValue = _.clone(value)
    updateCallback = =>
      value = @get(keyPath)
      unless _.isEqual(value, previousValue)
        previousValue = _.clone(value)
        callback(value)

    subscription = { cancel: => @off 'updated', updateCallback  }
    @on 'updated', updateCallback
    callback(value) if options.callNow ? true
    subscription

  # Private:
  update: ->
    return if @configFileHasErrors
    @save()
    @trigger 'updated'

  # Private:
  save: ->
    CSON.writeFileSync(@configFilePath, @settings)<|MERGE_RESOLUTION|>--- conflicted
+++ resolved
@@ -33,17 +33,10 @@
   configFileHasErrors: null
 
   # Private: Created during initialization, available as `global.config`
-<<<<<<< HEAD
-  constructor: ->
-    @configDirPath = configDirPath
-    @bundledKeymapsDirPath = path.join(resourcePath, "keymaps")
-    @bundledMenusDirPath = path.join(resourcePath, "menus")
-    @nodeModulesDirPath = path.join(resourcePath, "node_modules")
-=======
   constructor: ({@configDirPath, @resourcePath}={}) ->
     @bundledKeymapsDirPath = path.join(@resourcePath, "keymaps")
+    @bundledMenusDirPath = path.join(resourcePath, "menus")
     @nodeModulesDirPath = path.join(@resourcePath, "node_modules")
->>>>>>> 5acf1150
     @bundledPackageDirPaths = [@nodeModulesDirPath]
     @lessSearchPaths = [
       path.join(@resourcePath, 'static', 'variables')
