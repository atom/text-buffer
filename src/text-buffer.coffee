--- conflicted
+++ resolved
@@ -879,18 +879,10 @@
     newRange
 
   emitDidChangeEvent: (changeEvent) ->
-<<<<<<< HEAD
-    # Emit the change event to the language mode
-    @languageMode.bufferDidChange(changeEvent)
-    # Emit the change event on all the registered display layers.
-    changeEventsByDisplayLayer = new Map()
-=======
-    # Emit the change event on all the registered text decoration layers.
-    @textDecorationLayers.forEach (textDecorationLayer) ->
-      textDecorationLayer.bufferDidChange(changeEvent)
->>>>>>> 8fd3331d
-    for id, displayLayer of @displayLayers
-      event = displayLayer.bufferDidChange(changeEvent)
+    unless changeEvent.oldRange.isEmpty() and changeEvent.newRange.isEmpty()
+      @languageMode.bufferDidChange(changeEvent)
+      for id, displayLayer of @displayLayers
+        event = displayLayer.bufferDidChange(changeEvent)
     return
 
   # Public: Delete the text in the given range.
