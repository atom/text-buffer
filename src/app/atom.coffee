<<<<<<< HEAD
messageIdCounter = 1

originalSendMessageToBrowserProcess = atom.sendMessageToBrowserProcess

atom.pendingBrowserProcessCallbacks = {}

atom.sendMessageToBrowserProcess = (name, data, callback) ->
  messageId = messageIdCounter++
  data.unshift(messageId)
  pendingBrowserProcessCallbacks[messageId] = callback
  originalSendMessageToBrowserProcess(name, data)

atom.receiveMessageFromBrowserProcess = (name, data) ->
  console.log "RECEIVE MESSAGE IN JS", name, data
=======
fs = require('fs')

atom.configDirPath = fs.absolute("~/.atom")
atom.configFilePath = fs.join(atom.configDirPath, "atom.coffee")
>>>>>>> 6f99b61d

atom.open = (args...) ->
  @sendMessageToBrowserProcess('open', args)

<<<<<<< HEAD
atom.confirm = (prompt, buttonsAndCallbacks...) ->
  console.log prompt, buttonsAndCallbacks
=======
atom.newWindow = (args...) ->
  @sendMessageToBrowserProcess('newWindow', args)

atom.getRootViewStateForPath = (path) ->
  if json = localStorage[path]
    JSON.parse(json)

atom.setRootViewStateForPath = (path, state) ->
  return unless path
  if state?
    localStorage[path] = JSON.stringify(state)
  else
    delete localStorage[path]
>>>>>>> 6f99b61d
<|MERGE_RESOLUTION|>--- conflicted
+++ resolved
@@ -1,6 +1,9 @@
-<<<<<<< HEAD
+fs = require('fs')
+
+atom.configDirPath = fs.absolute("~/.atom")
+atom.configFilePath = fs.join(atom.configDirPath, "atom.coffee")
+
 messageIdCounter = 1
-
 originalSendMessageToBrowserProcess = atom.sendMessageToBrowserProcess
 
 atom.pendingBrowserProcessCallbacks = {}
@@ -8,25 +11,15 @@
 atom.sendMessageToBrowserProcess = (name, data, callback) ->
   messageId = messageIdCounter++
   data.unshift(messageId)
-  pendingBrowserProcessCallbacks[messageId] = callback
+  @pendingBrowserProcessCallbacks[messageId] = callback
   originalSendMessageToBrowserProcess(name, data)
 
 atom.receiveMessageFromBrowserProcess = (name, data) ->
   console.log "RECEIVE MESSAGE IN JS", name, data
-=======
-fs = require('fs')
-
-atom.configDirPath = fs.absolute("~/.atom")
-atom.configFilePath = fs.join(atom.configDirPath, "atom.coffee")
->>>>>>> 6f99b61d
 
 atom.open = (args...) ->
   @sendMessageToBrowserProcess('open', args)
 
-<<<<<<< HEAD
-atom.confirm = (prompt, buttonsAndCallbacks...) ->
-  console.log prompt, buttonsAndCallbacks
-=======
 atom.newWindow = (args...) ->
   @sendMessageToBrowserProcess('newWindow', args)
 
@@ -39,5 +32,4 @@
   if state?
     localStorage[path] = JSON.stringify(state)
   else
-    delete localStorage[path]
->>>>>>> 6f99b61d
+    delete localStorage[path]