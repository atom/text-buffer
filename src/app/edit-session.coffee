--- conflicted
+++ resolved
@@ -86,25 +86,11 @@
     @subscribe @buffer, "modified-status-changed", => @trigger "modified-status-changed"
     @preserveCursorPositionOnBufferReload()
 
-<<<<<<< HEAD
   setDisplayBuffer: (@displayBuffer) ->
     @subscribe @displayBuffer, 'marker-created', @handleMarkerCreated
     @subscribe @displayBuffer, "changed", (e) => @trigger 'screen-lines-changed', e
     @subscribe @displayBuffer, "markers-updated", => @mergeIntersectingSelections()
     @subscribe @displayBuffer, 'grammar-changed', => @handleGrammarChange()
-=======
-    @subscribe @displayBuffer, "changed", (e) =>
-      @trigger 'screen-lines-changed', e
-
-    @displayBuffer.on 'grammar-changed', => @handleGrammarChange()
-
-    @state.on 'changed', ({key, newValue}) =>
-      switch key
-        when 'scrollTop'
-          @trigger 'scroll-top-changed', newValue
-        when 'scrollLeft'
-          @trigger 'scroll-left-changed', newValue
->>>>>>> 6482e265
 
   getViewClass: ->
     require 'editor'
