--- conflicted
+++ resolved
@@ -55,12 +55,8 @@
     "pathwatcher": "^8.1.0",
     "serializable": "^1.0.3",
     "superstring": "^2.4.2",
-<<<<<<< HEAD
-    "underscore-plus": "^1.7.0"
-=======
-    "underscore-plus": "^1.0.0",
+    "underscore-plus": "^1.7.0",
     "winattr": "^3.0.0"
->>>>>>> 02750247
   },
   "standard": {
     "env": {
