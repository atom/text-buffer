--- conflicted
+++ resolved
@@ -1,10 +1,6 @@
 {
   "name": "text-buffer",
-<<<<<<< HEAD
-  "version": "8.2.2-2",
-=======
   "version": "8.3.0",
->>>>>>> d3b33174
   "description": "A container for large mutable strings with annotated regions",
   "main": "./lib/text-buffer",
   "scripts": {
