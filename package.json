{
  "name": "text-buffer",
  "version": "9.4.3",
  "description": "A container for large mutable strings with annotated regions",
  "main": "./lib/text-buffer",
  "scripts": {
    "prepublish": "npm run clean && npm run compile && npm run lint && npm run atomdoc",
    "atomdoc": "grunt shell:update-atomdoc atomdoc",
    "clean": "grunt clean",
    "compile": "coffee --no-header --output lib --compile src",
    "lint": "coffeelint -r src spec && eslint src spec",
    "test": "node script/test",
    "ci": "npm run compile && npm run lint && npm run test && npm run bench",
    "bench": "node benchmarks/index"
  },
  "repository": {
    "type": "git",
    "url": "https://github.com/atom/text-buffer.git"
  },
  "bugs": {
    "url": "https://github.com/atom/text-buffer/issues"
  },
  "license": "MIT",
  "devDependencies": {
    "coffee-cache": "^0.2.0",
    "coffee-script": "^1.10.0",
    "coffeelint": "^1.14.2",
    "dedent": "^0.6.0",
    "electron": "^1.4.0",
    "eslint": "2.2.0",
    "eslint-config-standard": "5.1.0",
    "eslint-plugin-promise": "^1.0.8",
    "eslint-plugin-standard": "1.3.1",
    "grunt": "^0.4.5",
    "grunt-atomdoc": "^1.0.1",
    "grunt-cli": "^0.1.13",
    "grunt-coffeelint": "^0.0.15",
    "grunt-contrib-coffee": "^0.13.0",
    "grunt-shell": "^1.1.2",
    "jasmine": "^2.4.1",
    "jasmine-core": "^2.4.1",
    "json-diff": "^0.3.1",
    "random-seed": "^0.2.0",
    "rimraf": "~2.2.2",
    "temp": "^0.8.3",
<<<<<<< HEAD
    "yargs": "^6.5.0"
=======
    "yargs": "^6.3.0"
>>>>>>> 08eb0ec1
  },
  "dependencies": {
    "atom-patch": "1.0.2",
    "buffer-offset-index": "0.0.1",
    "delegato": "^1.0.0",
    "diff": "^2.2.1",
    "display-index": "^0.1.0",
    "emissary": "^1.0.0",
    "event-kit": "^2.1.0",
    "fs-plus": "^2.0.0",
    "grim": "1.5.0",
    "marker-index": "4.0.1",
    "pathwatcher": "6.7.1",
    "regression": "^1.2.1",
    "serializable": "^1.0.3",
    "underscore-plus": "^1.0.0"
  },
  "coffeelintConfig": {
    "no_empty_param_list": {
      "level": "error"
    },
    "max_line_length": {
      "level": "ignore"
    },
    "indentation": {
      "level": "ignore"
    }
  }
}<|MERGE_RESOLUTION|>--- conflicted
+++ resolved
@@ -43,11 +43,7 @@
     "random-seed": "^0.2.0",
     "rimraf": "~2.2.2",
     "temp": "^0.8.3",
-<<<<<<< HEAD
     "yargs": "^6.5.0"
-=======
-    "yargs": "^6.3.0"
->>>>>>> 08eb0ec1
   },
   "dependencies": {
     "atom-patch": "1.0.2",
