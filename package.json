{
  "name": "text-buffer",
  "version": "12.1.3",
  "description": "A container for large mutable strings with annotated regions",
  "main": "./lib/text-buffer",
  "scripts": {
    "prepublish": "npm run clean && npm run compile && npm run lint && npm run atomdoc",
    "atomdoc": "grunt shell:update-atomdoc atomdoc",
    "clean": "grunt clean",
    "compile": "coffee --no-header --output lib --compile src && cp src/*.js lib/",
    "lint": "coffeelint -r src spec && eslint src spec",
    "test": "node script/test",
    "ci": "npm run compile && npm run lint && npm run test && npm run bench",
    "bench": "node benchmarks/index"
  },
  "repository": {
    "type": "git",
    "url": "https://github.com/atom/text-buffer.git"
  },
  "bugs": {
    "url": "https://github.com/atom/text-buffer/issues"
  },
  "license": "MIT",
  "devDependencies": {
    "coffee-cache": "^0.2.0",
    "coffee-script": "^1.10.0",
    "coffeelint": "1.16.0",
    "dedent": "^0.6.0",
    "electron": "1.6",
    "eslint": "2.2.0",
    "eslint-config-standard": "5.1.0",
    "eslint-plugin-promise": "^1.0.8",
    "eslint-plugin-standard": "1.3.1",
    "grunt": "^0.4.5",
    "grunt-atomdoc": "^1.0.1",
    "grunt-cli": "^0.1.13",
    "grunt-shell": "^1.1.2",
    "jasmine": "^2.4.1",
    "jasmine-core": "^2.4.1",
    "json-diff": "^0.3.1",
    "random-seed": "^0.2.0",
    "rimraf": "~2.2.2",
    "regression": "^1.2.1",
    "temp": "^0.8.3",
    "yargs": "^6.5.0"
  },
  "dependencies": {
<<<<<<< HEAD
    "superstring": "atom/superstring#text-buffer",
=======
    "superstring": "1.4.0",
>>>>>>> 2a754325
    "delegato": "^1.0.0",
    "diff": "^2.2.1",
    "emissary": "^1.0.0",
    "event-kit": "^2.1.0",
    "fs-plus": "^3.0.0",
    "grim": "1.5.0",
    "pathwatcher": "^7.0.0",
    "serializable": "^1.0.3",
    "underscore-plus": "^1.0.0"
  }
}<|MERGE_RESOLUTION|>--- conflicted
+++ resolved
@@ -45,11 +45,7 @@
     "yargs": "^6.5.0"
   },
   "dependencies": {
-<<<<<<< HEAD
     "superstring": "atom/superstring#text-buffer",
-=======
-    "superstring": "1.4.0",
->>>>>>> 2a754325
     "delegato": "^1.0.0",
     "diff": "^2.2.1",
     "emissary": "^1.0.0",
