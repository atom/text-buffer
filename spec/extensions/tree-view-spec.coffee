--- conflicted
+++ resolved
@@ -610,12 +610,6 @@
 
           describe "when the directories along the new path don't exist", ->
             it "creates the target directory before moving the file", ->
-<<<<<<< HEAD
-              #rootView.project.destroy() # Ensure there are no open buffers (renaming a file asynchronously updates the buffer's path, this causes the afterEach block to unwatch the previous path, which no longer exists.)
-=======
-              rootView.project.destroy() # Ensure there are no open buffers (renaming a file asynchronously updates the buffer's path, this causes the afterEach block to unwatch the previous path, which no longer exists.)
->>>>>>> 09114b5a
-
               newPath = fs.join(rootDirPath, 'new/directory', 'renamed-test-file.txt')
               moveDialog.miniEditor.setText(newPath)
 
@@ -623,11 +617,8 @@
 
               expect(fs.exists(newPath)).toBeTruthy()
               expect(fs.exists(filePath)).toBeFalsy()
-<<<<<<< HEAD
-
-              waits 50 # temporary hack (maybe).
-=======
->>>>>>> 09114b5a
+
+              waits 50 # TODO: remove this workaround once we fix the race condition in fs events
 
           describe "when a file or directory already exists at the target path", ->
             it "shows an error message and does not close the dialog", ->
