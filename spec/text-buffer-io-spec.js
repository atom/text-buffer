const fs = require('fs-plus')
const path = require('path')
const {Writable, Transform} = require('stream')
const temp = require('temp')
const {Disposable} = require('event-kit')
const Point = require('../src/point')
const Range = require('../src/range')
const TextBuffer = require('../src/text-buffer')
const {TextBuffer: NativeTextBuffer} = require('superstring')
const fsAdmin = require('fs-admin')
const pathwatcher = require('pathwatcher')

process.on('unhandledRejection', console.error)

describe('TextBuffer IO', () => {
  let buffer, buffer2

  beforeEach(() => {
    jasmine.addCustomEqualityTester(require('underscore-plus').isEqual)
  })

  afterEach(() => {
    if (buffer) buffer.destroy()
    if (buffer2) buffer2.destroy()

    const watched = pathwatcher.getWatchedPaths()
    if (watched.length > 0) {
      for (const watchedPath of watched) {
        console.error(`WARNING: leaked file watcher for path ${watchedPath}`)
      }
      pathwatcher.closeAllWatchers()
    }
  })

  describe('.load', () => {
    it('resolves with a buffer containing the given file\'s text', async done => {
      const filePath = temp.openSync('atom').path
      fs.writeFileSync(filePath, 'abc')

      buffer = await TextBuffer.load(filePath)
      expect(buffer.getText()).toBe('abc')
      expect(buffer.isModified()).toBe(false)
      expect(buffer.undo()).toBe(false)
      expect(buffer.getText()).toBe('abc')
      done()
    })

    it('resolves with an empty buffer if there is no file at the given path', async done => {
      const filePath = 'does-not-exist.txt'
      buffer = await TextBuffer.load(filePath)
      expect(buffer.getText()).toBe('')
      expect(buffer.isModified()).toBe(true)
      expect(buffer.undo()).toBe(false)
      expect(buffer.getText()).toBe('')
      done()
    })

    it('rejects if the given path is a directory', async done => {
      const dirPath = temp.mkdirSync('atom')
      try {
        await TextBuffer.load(dirPath)
      } catch (error) {
        expect(error.code).toBe(process.platform === 'win32' ? 'EACCES' : 'EISDIR')
        done()
      }
    })

    it('optionally rejects with an ENOENT if there is no file at the given path', async done => {
      const filePath = 'does-not-exist.txt'
      try {
        await TextBuffer.load(filePath, {mustExist: true})
      } catch (error) {
        expect(error.code).toBe('ENOENT')
        done()
      }
    })

    describe('when a custom File object is given in place of the file path', () => {
      it('loads the buffer using the file\'s createReadStream method', async done => {
        const filePath = temp.openSync('atom').path
        fs.writeFileSync(filePath, 'abc\ndef')

        buffer = await TextBuffer.load(new ReverseCaseFile(filePath))
        expect(buffer.getText()).toBe('ABC\nDEF')
        expect(buffer.isModified()).toBe(false)
        done()
      })
    })
  })

  describe('.loadSync', () => {
    it('returns a buffer containing the given file\'s text', () => {
      const filePath = temp.openSync('atom').path
      fs.writeFileSync(filePath, 'abc')

      buffer = TextBuffer.loadSync(filePath)
      expect(buffer.getText()).toBe('abc')
      expect(buffer.isModified()).toBe(false)
    })

    it('returns an empty buffer if the file does not exist', () => {
      buffer = TextBuffer.loadSync('/this/does/not/exist')
      expect(buffer.getText()).toBe('')
    })

    it('throws EISDIR if the path is a directory', () => {
      const dirPath = temp.mkdirSync('atom')
      try {
        TextBuffer.loadSync(dirPath)
        expect('Did not fail with EISDIR').toBeUndefined()
      } catch (e) {
        expect(e.code).toBe(process.platform === 'win32' ? 'EACCES' : 'EISDIR')
      }
    })

    it('optionally throws ENOENT if there is no file at the given path', () => {
      try {
        TextBuffer.loadSync('/does-not-exist.txt', {mustExist: true})
        expect('Did not fail with mustExist: true').toBeUndefined()
      } catch (e) {
        expect(e.code).toBe('ENOENT')
      }
    })
  })

  describe('.reload', () => {
    let filePath

    beforeEach(async done => {
      filePath = temp.openSync('atom').path
      fs.writeFileSync(filePath, 'abcdefg')
      buffer = await TextBuffer.load(filePath)
      done()
    })

    it('it updates the buffer even if it is modified', async done => {
      buffer.delete([[0, 0], [0, 2]])
      expect(buffer.getText()).toBe('cdefg')

      const marker = buffer.markRange([[0, 3], [0, 4]])

      fs.writeFileSync(filePath, '123abcdefg', 'utf8')

      const events = []
      buffer.onWillReload(() => events.push('will-reload'))
      buffer.onDidReload(() => events.push('did-reload'))

      await buffer.reload()
      expect(events).toEqual(['will-reload', 'did-reload'])
      expect(buffer.getText()).toBe('123abcdefg')
      expect(marker.getRange()).toEqual(Range(Point(0, 8), Point(0, 9)))

      buffer.undo()
      expect(buffer.getText()).toBe('cdefg')
      expect(marker.getRange()).toEqual(Range(Point(0, 3), Point(0, 4)))
      done()
    })

    it('notifies decoration layers and display layers of the change', async done => {
      fs.writeFileSync(filePath, 'abcdefGHIJK', 'utf8')

      const events = []

      const displayLayer = buffer.addDisplayLayer()
      displayLayer.onDidChange((event) => events.push(['display-layer', event]))

      buffer.setLanguageMode({
        bufferDidChange (changes) {
          events.push(['decoration-layer', changes])
        },

        onDidChangeHighlighting () {
          return {dispose () {}}
        }
      })

<<<<<<< HEAD
      buffer.reload().then(() => {
        expect(events[0]).toEqual([
          [
            'decoration-layer',
            [{
              oldRange: Range(Point(0, 6), Point(0, 7)),
              newRange: Range(Point(0, 6), Point(0, 11)),
              oldText: 'g',
              newText: 'GHIJK'
            }]
          ],
          [
            'display-layer',
            [{
              oldRange: Range(Point(0, 0), Point(1, 0)),
              newRange: Range(Point(0, 0), Point(1, 0))
            }]
          ]
        ][0])
        done()
      })
=======
      await buffer.reload()
      expect(events).toEqual([
        [
          'decoration-layer',
          {
            oldRange: Range(Point(0, 6), Point(0, 7)),
            newRange: Range(Point(0, 6), Point(0, 11)),
            oldText: 'g',
            newText: 'GHIJK'
          }
        ],
        [
          'display-layer',
          [{
            oldRange: Range(Point(0, 0), Point(1, 0)),
            newRange: Range(Point(0, 0), Point(1, 0))
          }]
        ]
      ])
      done()
>>>>>>> d10f7595
    })

    it('clears the contents of the buffer when the file doesn\t exist', async done => {
      buffer.delete([[0, 0], [0, 2]])

      const events = []
      buffer.onWillReload(() => events.push('will-reload'))
      buffer.onDidReload(() => events.push('did-reload'))

      buffer.setPath('does-not-exist')
      await buffer.reload()
      expect(events).toEqual(['will-reload', 'did-reload'])
      expect(buffer.getText()).toBe('')
      expect(buffer.isModified()).toBe(true)

      buffer.undo()
      expect(buffer.getText()).toBe('cdefg')
      expect(buffer.isModified()).toBe(true)
      done()
    })

    it('emits reload events even if nothing has changed', async done => {
      const events = []
      buffer.onWillReload((event) => events.push('will-reload'))
      buffer.onDidReload((event) => events.push('did-reload'))
      await buffer.reload()
      expect(events).toEqual(['will-reload', 'did-reload'])
      done()
    })

    it('gracefully handles edits performed in onDidChange listeners that are called on reload', async done => {
      fs.writeFileSync(filePath, 'abcdXefg', 'utf8')

      {
        const subscription = buffer.onDidChange((event) => {
          subscription.dispose()

          // Legacy properties
          expect(event.oldRange).toEqual(Range(Point(0, 4), Point(0, 4)))
          expect(event.newRange).toEqual(Range(Point(0, 4), Point(0, 5)))
          expect(event.oldText).toBe('')
          expect(event.newText).toBe('X')

          expect(event.changes.length).toBe(1)
          expect(event.changes[0].oldText).toBe('')
          expect(event.changes[0].newText).toBe('X')
          buffer.setText('')
        })
      }

      {
        const subscription = buffer.onDidStopChanging(({changes}) => {
          subscription.dispose()

          expect(changes.length).toBe(1)
          expect(changes[0].oldText).toBe('abcdefg')
          expect(changes[0].newText).toBe('')

          expect(buffer.getText()).toBe('')

          buffer.undo()
          expect(buffer.getText()).toBe('abcdXefg')

          buffer.undo()
          expect(buffer.getText()).toBe('abcdefg')

          done()
        })
      }

      buffer.reload()
    })
  })

  describe('.save', () => {
    let filePath

    beforeEach(() => {
      const tempDir = temp.mkdirSync()
      filePath = path.join(tempDir, 'temp.txt')
      fs.writeFileSync(filePath, '')
      buffer = new TextBuffer()
      buffer.setPath(filePath)
    })

    it('saves the contents of the buffer to the path', async done => {
      buffer.setText('Buffer contents')
      await buffer.save()
      expect(fs.readFileSync(filePath, 'utf8')).toEqual('Buffer contents')
      expect(buffer.undo()).toBe(true)
      expect(buffer.getText()).toBe('')
      done()
    })

    it('does not emit a change event', async done => {
      buffer.setText('Buffer contents')
      expect(buffer.isModified()).toBe(true)

      const changeEvents = []
      buffer.onWillChange(() => changeEvents.push(['will-change']))
      buffer.onDidChange((event) => changeEvents.push(['did-change', event]))

      await buffer.save()
      expect(buffer.isModified()).toBe(false)

      setTimeout(() => {
        expect(changeEvents).toEqual([])
        done()
      }, 250)
    })

    it('does not emit a conflict event due to the save', async done => {
      const events = []
      buffer.onDidConflict((event) => events.push(event))

      buffer.setText('Buffer contents')
      buffer.save()

      // Modify the file after the save has been asynchronously initiated
      buffer.onDidSave(() => buffer.append('!'))

      const subscription = buffer.file.onDidChange(() => setTimeout(() => {
        subscription.dispose()
        expect(events.length).toBe(0)
        done()
      }, buffer.fileChangeDelay))
    })

    it('does not emit a reload event due to the save', async done => {
      const events = []
      buffer.onWillReload((event) => events.push(event))
      buffer.onDidReload((event) => events.push(event))

      buffer.setText('Buffer contents')
      buffer.save()

      const subscription = buffer.file.onDidChange(() => {
        setTimeout(() => {
          subscription.dispose()
          expect(events.length).toBe(0)
          done()
        }, buffer.fileChangeDelay + 100)
      })
    })

    it('notifies ::onWillSave and ::onDidSave observers', async done => {
      const events = []
      buffer.onWillSave((event) => events.push([
        'will-save',
        event,
        fs.readFileSync(filePath, 'utf8')
      ]))
      buffer.onDidSave((event) => events.push([
        'did-save',
        event,
        fs.readFileSync(filePath, 'utf8')
      ]))

      buffer.setText('Buffer contents')
      await buffer.save()
      const path = buffer.getPath()
      expect(events).toEqual([
        ['will-save', {path}, ''],
        ['did-save', {path}, 'Buffer contents']
      ])
      done()
    })

    it('waits for any promises returned by ::onWillSave observers', async done => {
      buffer.onWillSave(() => new Promise((resolve) => {
        setTimeout(() => {
          buffer.append(' - updated')
          resolve()
        }, 50)
      }))

      buffer.setText('Buffer contents')
      await buffer.save()
      expect(fs.readFileSync(filePath, 'utf8')).toBe('Buffer contents - updated')
      done()
    })

    describe('when the buffer is destroyed before the save completes', () => {
      it('saves the current contents of the buffer to the path', done => {
        buffer.setText('hello\n')
        buffer.save().then(() => {
          expect(buffer.getText()).toBe('')
          expect(fs.readFileSync(filePath, 'utf8')).toBe('hello\n')
          done()
        })
        buffer.destroy()
      })
    })

    describe('when a conflict is created', () => {
      beforeEach(async done => {
        buffer.setText('a')
        await buffer.save()
        buffer.setText('ab')
        buffer.onDidConflict(done)
        fs.writeFileSync(buffer.getPath(), 'c')
      })

      it('no longer reports being in conflict when the buffer is saved again', async done => {
        expect(buffer.isInConflict()).toBe(true)
        await buffer.save()
        expect(buffer.isInConflict()).toBe(false)
        done()
      })
    })

    describe('when the buffer has no path', () => {
      it('throws an exception', done => {
        buffer2 = new TextBuffer()
        buffer2.setText('hi')
        buffer2.save().catch(error => {
          expect(error.message).toMatch(/Can't save a buffer with no file/)
          done()
        })
      })
    })

    describe('when the buffer is backed by a custom File object instead of a path', () => {
      beforeEach(() => {
        buffer.destroy()
        buffer = new TextBuffer()
        buffer.setFile(new ReverseCaseFile(filePath))
      })

      it('saves the contents of the buffer to the given file', async done => {
        buffer.setText('abc DEF ghi JKL\n'.repeat(10 * 1024))
        await buffer.save()
        expect(fs.readFileSync(filePath, 'utf8')).toBe('ABC def GHI jkl\n'.repeat(10 * 1024))
        expect(buffer.isModified()).toBe(false)
        done()
      })

      it('does not emit a conflict event due to the save', async done => {
        const events = []
        buffer.onDidConflict((event) => events.push(event))

        buffer.setText('Buffer contents')
        buffer.save()

        // Modify the file after the save has been asynchronously initiated
        buffer.onDidSave(() => buffer.append('!'))

        const subscription = buffer.file.onDidChange(() => setTimeout(() => {
          subscription.dispose()
          expect(events.length).toBe(0)
          done()
        }, buffer.fileChangeDelay))
      })
    })

    describe('when a permission error occurs', () => {
      if (process.platform !== 'darwin') return

      beforeEach(() => {
        const save = NativeTextBuffer.prototype.save

        spyOn(NativeTextBuffer.prototype, 'save').and.callFake(function (destination, encoding) {
          if (destination === filePath) {
            return Promise.reject(Object.assign(new Error('Permission denied'), {code: 'EACCES'}))
          }

          return save.call(this, destination, encoding)
        })
      })

      it('requests escalated privileges to save the file', async done => {
        spyOn(fsAdmin, 'createWriteStream').and.callFake(() => fs.createWriteStream(filePath))

        buffer.setText('Buffer contents\n'.repeat(100))

        await buffer.save()
        expect(fs.readFileSync(filePath, 'utf8')).toEqual(buffer.getText())
        expect(fsAdmin.createWriteStream).toHaveBeenCalled()
        expect(buffer.outstandingSaveCount).toBe(0)
        done()
      })

      it('rejects if writing to the file fails', async done => {
        const stream = new Writable({
          write (chunk, encoding, callback) {
            process.nextTick(() => callback(new Error('Could not write to stream')))
          }
        })

        spyOn(fsAdmin, 'createWriteStream').and.callFake(() => stream)

        buffer.setText('Buffer contents\n'.repeat(100))
        buffer.save().catch((error) => {
          expect(error.code).toBe('EACCES')
          expect(error.message).toBe('Permission denied')
          expect(buffer.isModified()).toBe(true)
          expect(buffer.outstandingSaveCount).toBe(0)
          done()
        })
      })
    })
  })

  describe('.saveAs', () => {
    let filePath

    beforeEach(async done => {
      filePath = temp.openSync('atom').path
      fs.writeFileSync(filePath, 'a')
      buffer = await TextBuffer.load(filePath)
      done()
    })

    it('saves the contents of the buffer to the new path', async done => {
      const didChangePathHandler = jasmine.createSpy('didChangePathHandler')
      buffer.onDidChangePath(didChangePathHandler)

      const newPath = temp.openSync('atom').path
      buffer.setText('b')
      await buffer.saveAs(newPath)
      expect(fs.readFileSync(newPath, 'utf8')).toEqual('b')
      expect(didChangePathHandler).toHaveBeenCalledWith(newPath)
      done()
    })

    it('can save to a file in a non-existent directory', async done => {
      const directory = temp.mkdirSync('atom')
      const newFilePath = path.join(directory, 'a', 'b', 'c', 'new-file')

      await buffer.saveAs(newFilePath)
      expect(fs.readFileSync(newFilePath, 'utf8')).toBe(buffer.getText())
      expect(buffer.getPath()).toBe(newFilePath)
      done()
    })

    it('stops listening for changes to the old path and starts listening for changes to the new path', async done => {
      const didChangeHandler = jasmine.createSpy('didChangeHandler')
      buffer.onDidChange(didChangeHandler)

      const newPath = temp.openSync('atom').path
      await buffer.saveAs(newPath)
      expect(didChangeHandler).not.toHaveBeenCalled()

      fs.writeFileSync(filePath, 'does not trigger a buffer change')
      await timeoutPromise(100)
      expect(didChangeHandler).not.toHaveBeenCalled()
      expect(buffer.getText()).toBe('a')

      fs.writeFileSync(newPath, 'does trigger a buffer change')
      await timeoutPromise(400)

      expect(didChangeHandler).toHaveBeenCalled()
      expect(buffer.getText()).toBe('does trigger a buffer change')
      done()
    })
  })

  describe('.isModified', () => {
    beforeEach(async done => {
      const filePath = temp.openSync('atom').path
      fs.writeFileSync(filePath, '')
      buffer = await TextBuffer.load(filePath)
      done()
    })

    describe('when the buffer is changed', () => {
      it('reports the modified status changing to true or false', async done => {
        const modifiedStatusChanges = []
        buffer.onDidChangeModified((status) => modifiedStatusChanges.push(status))
        expect(buffer.isModified()).toBeFalsy()

        buffer.insert([0, 0], 'hi')
        expect(buffer.isModified()).toBe(true)
        await stopChangingPromise()
        expect(modifiedStatusChanges).toEqual([true])

        buffer.insert([0, 2], 'ho')
        expect(buffer.isModified()).toBe(true)
        await stopChangingPromise()
        expect(modifiedStatusChanges).toEqual([true])

        buffer.undo()
        buffer.undo()
        expect(buffer.isModified()).toBe(false)
        await stopChangingPromise()
        expect(modifiedStatusChanges).toEqual([true, false])
        done()
      })
    })

    describe('when the buffer is saved', () => {
      it('reports the modified status changing to false', async done => {
        buffer.insert([0, 0], 'hi')
        expect(buffer.isModified()).toBe(true)

        const modifiedStatusChanges = []
        buffer.onDidChangeModified((status) => modifiedStatusChanges.push(status))

        await buffer.save()
        expect(buffer.isModified()).toBe(false)
        await stopChangingPromise()
        expect(modifiedStatusChanges).toEqual([false])
        done()
      })
    })

    describe('when the buffer is reloaded', () => {
      it('reports the modified status changing to false', done => {
        const modifiedStatusChanges = []
        buffer.onDidChangeModified((status) => modifiedStatusChanges.push(status))

        buffer.insert([0, 0], 'hi')

        const subscription = buffer.onDidChangeModified(async () => {
          expect(buffer.isModified()).toBe(true)
          expect(modifiedStatusChanges).toEqual([true])
          subscription.dispose()

          await buffer.reload()
          expect(buffer.isModified()).toBe(false)
          expect(modifiedStatusChanges).toEqual([true, false])
          done()
        })
      })
    })

    it('returns false for an empty buffer with no path', () => {
      buffer2 = new TextBuffer()
      expect(buffer2.isModified()).toBeFalsy()
      buffer2.append('hello')
      expect(buffer2.isModified()).toBeTruthy()
    })

    it('returns true for an empty buffer with a path', async done => {
      const filePath = path.join(temp.mkdirSync(), 'file-to-delete')
      buffer = await TextBuffer.load(filePath)
      expect(buffer.isModified()).toBe(true)
      done()
    })

    it('returns true for a non-empty buffer with no path', () => {
      buffer2 = new TextBuffer({text: 'something'})
      expect(buffer2.isModified()).toBeTruthy()

      buffer2.append('a')
      expect(buffer2.isModified()).toBeTruthy()

      buffer2.setText('')
      expect(buffer2.isModified()).toBeFalsy()
    })
  })

  describe('.serialize and .deserialize', () => {
    describe('when the disk contents have not changed since serialization', () => {
      it('restores the previous unsaved state of the buffer, along with its markers and history', async done => {
        const filePath = temp.openSync('atom').path
        fs.writeFileSync(filePath, 'abc\ndef\n')

        buffer = await TextBuffer.load(filePath)
        buffer.append('ghi\n')
        const markerLayer = buffer.addMarkerLayer({persistent: true})
        const marker = markerLayer.markRange(Range(Point(1, 2), Point(2, 1)))

        buffer2 = await TextBuffer.deserialize(buffer.serialize())
        const markerLayer2 = buffer2.getMarkerLayer(markerLayer.id)
        const marker2 = markerLayer2.getMarker(marker.id)
        expect(buffer2.getText()).toBe('abc\ndef\nghi\n')
        expect(marker2.getRange()).toEqual(Range(Point(1, 2), Point(2, 1)))
        expect(buffer2.undo()).toBe(true)
        expect(buffer2.getText()).toBe('abc\ndef\n')

        expect(buffer2.markPosition(Point(0, 0)).id).toBe(buffer.markPosition(Point(0, 0)).id)
        expect(buffer2.addMarkerLayer().id).toBe(buffer.addMarkerLayer().id)
        done()
      })
    })

    describe('when the disk contents have changed since serialization', () => {
      it('loads the disk contents instead of the previous unsaved state', async done => {
        const filePath = temp.openSync('atom').path
        fs.writeFileSync(filePath, 'abc\ndef\n')

        buffer = await TextBuffer.load(filePath)
        buffer.append('ghi\n')
        fs.writeFileSync(filePath, 'DISK CHANGE')
        buffer2 = await TextBuffer.deserialize(buffer.serialize())
        expect(buffer2.getPath()).toBe(buffer.getPath())
        expect(buffer2.getText()).toBe('DISK CHANGE')
        expect(buffer2.isModified()).toBe(false)
        expect(buffer2.undo()).toBe(false)
        expect(buffer2.getText()).toBe('DISK CHANGE')
        done()
      })
    })

    it('serializes the encoding', async done => {
      const filePath = path.join(__dirname, 'fixtures', 'win1251.txt')
      buffer = await TextBuffer.load(filePath, {encoding: 'WINDOWS-1251'})
      buffer2 = await TextBuffer.deserialize(buffer.serialize())
      expect(buffer2.getEncoding()).toBe('WINDOWS-1251')
      expect(buffer2.getText()).toBe('тест 1234 абвгдеёжз')
      done()
    })
  })

  describe('encoding support', () => {
    it('allows the encoding to be set on creation', async done => {
      const filePath = path.join(__dirname, 'fixtures', 'win1251.txt')
      buffer = await TextBuffer.load(filePath, {encoding: 'WINDOWS-1251'})
      expect(buffer.getEncoding()).toBe('WINDOWS-1251')
      expect(buffer.getText()).toBe('тест 1234 абвгдеёжз')
      done()
    })

    describe('when the buffer is modified', () => {
      describe('when the encoding of the buffer is changed', () => {
        beforeEach(async done => {
          const filePath = path.join(__dirname, 'fixtures', 'win1251.txt')
          buffer = await TextBuffer.load(filePath)
          done()
        })

        it('does not reload the contents from the disk', done => {
          buffer.setText('ch ch changes')
          buffer.setEncoding('win1251')
          setTimeout(() => {
            expect(buffer.getText()).toBe('ch ch changes')
            done()
          }, 250)
        })
      })
    })

    describe('when the buffer is unmodified', () => {
      describe('when the encoding of the buffer is changed', () => {
        beforeEach(async done => {
          const filePath = path.join(__dirname, 'fixtures', 'win1251.txt')
          buffer = await TextBuffer.load(filePath)
          done()
        })

        beforeEach(async done => {
          expect(buffer.getEncoding()).toBe('utf8')
          expect(buffer.getText()).not.toBe('тест 1234 абвгдеёжз')

          buffer.setEncoding('WINDOWS-1251')
          expect(buffer.getEncoding()).toBe('WINDOWS-1251')
          buffer.onDidChange(done)
        })

        it('reloads the contents from the disk', () => {
          expect(buffer.getText()).toBe('тест 1234 абвгдеёжз')
        })
      })
    })

    it('emits an event when the encoding changes', async done => {
      const filePath = path.join(__dirname, 'fixtures', 'win1251.txt')
      const encodingChanges = []

      buffer = await TextBuffer.load(filePath)
      buffer.onDidChangeEncoding((encoding) => encodingChanges.push(encoding))
      buffer.setEncoding('WINDOWS-1251')
      expect(encodingChanges).toEqual(['WINDOWS-1251'])

      buffer.setEncoding('WINDOWS-1251')
      expect(encodingChanges).toEqual(['WINDOWS-1251'])

      buffer2 = new TextBuffer()
      buffer2.onDidChangeEncoding((encoding) => encodingChanges.push(encoding))
      buffer2.setEncoding('WINDOWS-1251')
      expect(encodingChanges).toEqual(['WINDOWS-1251', 'WINDOWS-1251'])

      buffer2.setEncoding('WINDOWS-1251')
      expect(encodingChanges).toEqual(['WINDOWS-1251', 'WINDOWS-1251'])
      done()
    })

    describe('when a buffer\'s encoding is changed', () => {
      beforeEach(async done => {
        const filePath = path.join(__dirname, 'fixtures', 'win1251.txt')
        buffer = await TextBuffer.load(filePath)
        buffer.onDidChange(done)
        buffer.setEncoding('WINDOWS-1251')
      })

      it('does not push the encoding change onto the undo stack', () => {
        buffer.undo()
        expect(buffer.getText()).toBe('тест 1234 абвгдеёжз')
      })
    })
  })

  describe('when the file changes on disk', () => {
    let filePath

    beforeEach(async done => {
      filePath = temp.openSync('atom').path
      fs.writeFileSync(filePath, 'abcde')
      buffer = await TextBuffer.load(filePath)
      done()
    })

    it('emits a conflict event if the buffer is modified', async done => {
      buffer.append('f')
      expect(buffer.getText()).toBe('abcdef')
      expect(buffer.isModified()).toBe(true)

      fs.writeFileSync(buffer.getPath(), '  abc')

      const subscription = buffer.onDidConflict(() => {
        subscription.dispose()
        expect(buffer.getText()).toBe('abcdef')
        expect(buffer.isModified()).toBe(true)
        expect(buffer.isInConflict()).toBe(true)
        done()
      })
    })

    it('emits a conflict event if the buffer is modified and backed by a custom file', async done => {
      const file = new ReverseCaseFile(filePath)
      buffer.setFile(file)

      buffer.append('f')
      expect(buffer.getText()).toBe('abcdef')
      expect(buffer.isModified()).toBe(true)

      fs.writeFileSync(buffer.getPath(), '  abc')

      const subscription = buffer.onDidConflict(() => {
        subscription.dispose()
        expect(buffer.getText()).toBe('abcdef')
        expect(buffer.isModified()).toBe(true)
        expect(buffer.isInConflict()).toBe(true)
        done()
      })
    })

    it('updates the buffer and its markers and notifies change observers if the buffer is unmodified', async done => {
      expect(buffer.getText()).toEqual('abcde')

      const newTextSuffix = '!'.repeat(1024)
      const newText = ' abc' + newTextSuffix

      const events = []
      buffer.onWillReload((event) => events.push(['will-reload']))
      buffer.onWillChange(() => {
        expect(buffer.getText()).toEqual('abcde')
        events.push(['will-change'])
      })
      buffer.onDidChange((event) => events.push(['did-change', event]))
      buffer.onDidReload((event) => events.push(['did-reload']))

      const markerB = buffer.markRange(Range(Point(0, 1), Point(0, 2)))
      const markerD = buffer.markRange(Range(Point(0, 3), Point(0, 4)))

      fs.writeFileSync(buffer.getPath(), newText)

      const subscription = buffer.onDidReload(() => {
        subscription.dispose()

        expect(buffer.isModified()).toBe(false)
        expect(buffer.getText()).toBe(newText)

        expect(markerB.getRange()).toEqual(Range(Point(0, 2), Point(0, 3)))
        expect(markerD.getRange()).toEqual(Range(Point(0, 4), Point(0, newText.length)))
        expect(markerB.isValid()).toBe(true)
        expect(markerD.isValid()).toBe(false)

        expect(events).toEqual([
          [
            'will-reload'
          ],
          [
            'will-change'
          ],
          [
            'did-change', {
              oldRange: Range(Point(0, 0), Point(0, 5)),
              newRange: Range(Point(0, 0), Point(0, newText.length)),
              changes: [
                {
                  oldRange: Range(Point.ZERO, Point.ZERO),
                  newRange: Range(Point.ZERO, Point(0, 1)),
                  oldText: '',
                  newText: ' '
                },
                {
                  oldRange: Range(Point(0, 3), Point(0, 5)),
                  newRange: Range(Point(0, 4), Point(0, newText.length)),
                  oldText: 'de',
                  newText: newTextSuffix
                }
              ]
            }
          ],
          [
            'did-reload'
          ]
        ])

        done()
      })
    })

    it('passes the smallest possible change event to onDidChange listeners', async done => {
      fs.writeFileSync(buffer.getPath(), 'abc de ')

      const events = []
      buffer.onWillChange(() => events.push(['will-change']))
      buffer.onDidChange((event) => events.push(['did-change', event]))

      const subscription = buffer.onDidReload(() => {
        subscription.dispose()

        expect(buffer.getText()).toBe('abc de ')

        expect(events).toEqual([
          [
            'will-change'
          ],
          [
            'did-change', {
              oldRange: Range(Point(0, 3), Point(0, 5)),
              newRange: Range(Point(0, 3), Point(0, 7)),
              changes: [
                {
                  oldRange: Range(Point(0, 3), Point(0, 3)),
                  newRange: Range(Point(0, 3), Point(0, 4)),
                  oldText: '',
                  newText: ' '
                },
                {
                  oldRange: Range(Point(0, 5), Point(0, 5)),
                  newRange: Range(Point(0, 6), Point(0, 7)),
                  oldText: '',
                  newText: ' '
                }
              ]
            }
          ]
        ])

        done()
      })
    })

    it('does nothing when the file is rewritten with the same contents', async done => {
      const events = []
      buffer.onWillReload((event) => events.push(event))
      buffer.onDidReload((event) => events.push(event))
      buffer.onDidChange((event) => events.push(event))
      buffer.onDidConflict((event) => events.push(event))

      fs.writeFileSync(buffer.getPath(), 'abcde')

      const subscription = buffer.file.onDidChange(() => {
        subscription.dispose()
        setTimeout(() => {
          expect(buffer.getText()).toBe('abcde')
          expect(events.length).toBe(0)
          done()
        }, buffer.fileChangeDelay + 100)
      })
    })

    it('does not fire duplicate change events when multiple changes happen on disk', async done => {
      const changeEvents = []
      buffer.onWillChange(() => changeEvents.push('will-change'))
      buffer.onDidChange((event) => changeEvents.push('did-change'))

      // We debounce file system change events to avoid redundant loads. But
      // for large files, another file system change event may occur *after* the
      // debounce interval but *before* the previous load has completed. In
      // that scenario, we still want to avoid emitting redundant change events.
      //
      // This test simulates the buffer taking a long time to load and diff by
      // first reading the file's current contents (copying them to a temp file),
      // then waiting for a period of time longer than the debounce interval,
      // and then performing the actual load.
      const originalLoad = buffer.buffer.load
      spyOn(NativeTextBuffer.prototype, 'load').and.callFake(function (pathToLoad, ...args) {
        const pathToLoadCopy = temp.openSync('atom').path
        fs.writeFileSync(pathToLoadCopy, fs.readFileSync(pathToLoad))
        return timeoutPromise(buffer.fileChangeDelay + 100)
          .then(() => originalLoad.call(this, pathToLoadCopy, ...args))
      })

      fs.writeFileSync(filePath, 'a')
      fs.writeFileSync(filePath, 'ab')
      setTimeout(() => {
        fs.writeFileSync(filePath, 'abc')
        fs.writeFileSync(filePath, 'abcd')
        setTimeout(() => {
          fs.writeFileSync(filePath, 'abcde')
          fs.writeFileSync(filePath, 'abcdef')
        }, buffer.fileChangeDelay + 50)
      }, buffer.fileChangeDelay + 50)

      const subscription = buffer.onDidChange(() => {
        if (buffer.getText() === 'abcdef') {
          expect(changeEvents).toEqual(['will-change', 'did-change'])
          subscription.dispose()
          done()
        }
      })
    })
  })

  describe('when the file is deleted', () => {
    let filePath, closeDeletedFileTabs

    beforeEach(async done => {
      filePath = path.join(temp.mkdirSync(), 'file-to-delete')
      fs.writeFileSync(filePath, 'delete me')
      buffer = await TextBuffer.load(filePath, {shouldDestroyOnFileDelete: () => closeDeletedFileTabs})
      filePath = buffer.getPath() // symlinks may have been converted
      done()
    })

    describe('when the file is modified', () => {
      beforeEach(async done => {
        buffer.setText('I WAS MODIFIED')
        expect(buffer.isModified()).toBeTruthy()
        buffer.file.onDidDelete(() => done())
        fs.removeSync(filePath)
      })

      it('retains its path and reports the buffer as modified', () => {
        expect(buffer.getPath()).toBe(filePath)
        expect(buffer.isModified()).toBeTruthy()
      })
    })

    describe('when the file is not modified', () => {
      beforeEach(() => {
        expect(buffer.isModified()).toBeFalsy()
      })

      describe('when shouldDestroyOnFileDelete returns true', () => {
        beforeEach(() => {
          closeDeletedFileTabs = true
        })

        it('destroys the buffer', async done => {
          buffer.onDidDestroy(() => done())
          expect(buffer.isDestroyed()).toBeFalsy()
          expect(buffer.isModified()).toBeFalsy()
          fs.removeSync(filePath)
        })
      })

      describe('when shouldDestroyOnFileDelete returns false', () => {
        beforeEach(() => {
          closeDeletedFileTabs = false
        })

        it('retains its path and reports the buffer as modified', async done => {
          fs.removeSync(filePath)
          buffer.file.onDidDelete(() => {
            expect(buffer.getPath()).toBe(filePath)
            expect(buffer.isModified()).toBeTruthy()
            done()
          })
        })
      })
    })

    describe('when the file is deleted', () => {
      it('notifies all onDidDelete listeners ', async done => {
        buffer.onDidDelete(() => done())
        fs.removeSync(filePath)
      })
    })

    it('resumes watching of the file when it is re-saved', async done => {
      await buffer.save()
      expect(fs.existsSync(buffer.getPath())).toBeTruthy()
      expect(buffer.isInConflict()).toBeFalsy()

      fs.writeFileSync(filePath, 'moo')
      buffer.onDidChange(() => {
        expect(buffer.getText()).toBe('moo')
        done()
      })
    })
  })
})

class ReverseCaseFile {
  constructor (path) {
    this.path = path
  }

  existsSync () {
    return fs.existsSync(this.path)
  }

  getPath () {
    return this.path
  }

  createReadStream () {
    return fs.createReadStream(this.path).pipe(new Transform({
      transform (chunk, encoding, callback) {
        callback(null, reverseCase(chunk))
      }
    }))
  }

  createWriteStream () {
    const stream = fs.createWriteStream(this.path)
    return new Writable({
      write (chunk, encoding, callback) {
        stream.write(reverseCase(chunk), encoding, callback)
      }
    })
  }

  onDidChange (callback) {
    const watcher = fs.watch(this.path, callback)
    return new Disposable(() => watcher.close())
  }
}

function reverseCase (buffer, encoding) {
  const result = Buffer.alloc(buffer.length)
  for (let i = 0, n = buffer.length; i < n; i++) {
    const character = String.fromCharCode(buffer[i])
    result[i] = (character === character.toLowerCase()
      ? character.toUpperCase()
      : character.toLowerCase()).charCodeAt(0)
  }
  return result
}

function stopChangingPromise () {
  return timeoutPromise(TextBuffer.prototype.stoppedChangingDelay * 2)
}

function timeoutPromise (duration) {
  return new Promise((resolve) => setTimeout(resolve, duration))
}<|MERGE_RESOLUTION|>--- conflicted
+++ resolved
@@ -174,7 +174,6 @@
         }
       })
 
-<<<<<<< HEAD
       buffer.reload().then(() => {
         expect(events[0]).toEqual([
           [
@@ -196,28 +195,6 @@
         ][0])
         done()
       })
-=======
-      await buffer.reload()
-      expect(events).toEqual([
-        [
-          'decoration-layer',
-          {
-            oldRange: Range(Point(0, 6), Point(0, 7)),
-            newRange: Range(Point(0, 6), Point(0, 11)),
-            oldText: 'g',
-            newText: 'GHIJK'
-          }
-        ],
-        [
-          'display-layer',
-          [{
-            oldRange: Range(Point(0, 0), Point(1, 0)),
-            newRange: Range(Point(0, 0), Point(1, 0))
-          }]
-        ]
-      ])
-      done()
->>>>>>> d10f7595
     })
 
     it('clears the contents of the buffer when the file doesn\t exist', async done => {
