TokenizedBuffer = require 'tokenized-buffer'
{Range} = require 'telepath'
_ = require 'underscore'

describe "TokenizedBuffer", ->
  [tokenizedBuffer, buffer, changeHandler] = []

  beforeEach ->
    atom.activatePackage('javascript-tmbundle', sync: true)
    # enable async tokenization
    TokenizedBuffer.prototype.chunkSize = 5
    jasmine.unspy(TokenizedBuffer.prototype, 'tokenizeInBackground')

  startTokenizing = (tokenizedBuffer) ->
    tokenizedBuffer.setVisible(true)

  fullyTokenize = (tokenizedBuffer) ->
    tokenizedBuffer.setVisible(true)
    advanceClock() while tokenizedBuffer.firstInvalidRow()?
    changeHandler?.reset()

  describe "@deserialize(state)", ->
    it "constructs a tokenized buffer with the same buffer and tabLength setting", ->
      buffer = project.bufferForPath('sample.js')
      tokenizedBuffer1 = new TokenizedBuffer(buffer: buffer, tabLength: 4)
      tokenizedBuffer2 = deserialize(tokenizedBuffer1.serialize())
      expect(tokenizedBuffer2.buffer).toBe tokenizedBuffer1.buffer
      expect(tokenizedBuffer2.getTabLength()).toBe tokenizedBuffer1.getTabLength()

  describe "when the buffer contains soft-tabs", ->
    beforeEach ->
      buffer = project.bufferForPath('sample.js')
<<<<<<< HEAD
      tokenizedBuffer = new TokenizedBuffer({buffer})
      tokenizedBuffer.setVisible(true)
=======
      tokenizedBuffer = new TokenizedBuffer(buffer)
      startTokenizing(tokenizedBuffer)
>>>>>>> 5235114e
      tokenizedBuffer.on "changed", changeHandler = jasmine.createSpy('changeHandler')

    afterEach ->
      tokenizedBuffer.destroy()
      buffer.release()

    describe "on construction", ->
      it "initially creates un-tokenized screen lines, then tokenizes lines chunk at a time in the background", ->
        line0 = tokenizedBuffer.lineForScreenRow(0)
        expect(line0.tokens.length).toBe 1
        expect(line0.tokens[0]).toEqual(value: line0.text, scopes: ['source.js'])

        line11 = tokenizedBuffer.lineForScreenRow(11)
        expect(line11.tokens.length).toBe 2
        expect(line11.tokens[0]).toEqual(value: "  ", scopes: ['source.js'], isAtomic: true)
        expect(line11.tokens[1]).toEqual(value: "return sort(Array.apply(this, arguments));", scopes: ['source.js'])

        # background tokenization has not begun
        expect(tokenizedBuffer.lineForScreenRow(0).ruleStack).toBeUndefined()

        # tokenize chunk 1
        advanceClock()
        expect(tokenizedBuffer.lineForScreenRow(0).ruleStack?).toBeTruthy()
        expect(tokenizedBuffer.lineForScreenRow(4).ruleStack?).toBeTruthy()
        expect(tokenizedBuffer.lineForScreenRow(5).ruleStack?).toBeFalsy()
        expect(changeHandler).toHaveBeenCalledWith(start: 0, end: 4, delta: 0)
        changeHandler.reset()

        # tokenize chunk 2
        advanceClock()
        expect(tokenizedBuffer.lineForScreenRow(5).ruleStack?).toBeTruthy()
        expect(tokenizedBuffer.lineForScreenRow(9).ruleStack?).toBeTruthy()
        expect(tokenizedBuffer.lineForScreenRow(10).ruleStack?).toBeFalsy()
        expect(changeHandler).toHaveBeenCalledWith(start: 5, end: 9, delta: 0)
        changeHandler.reset()

        # tokenize last chunk
        advanceClock()
        expect(tokenizedBuffer.lineForScreenRow(10).ruleStack?).toBeTruthy()
        expect(tokenizedBuffer.lineForScreenRow(12).ruleStack?).toBeTruthy()
        expect(changeHandler).toHaveBeenCalledWith(start: 10, end: 12, delta: 0)

    describe "when the buffer is partially tokenized", ->
      beforeEach ->
        # tokenize chunk 1 only
        advanceClock()
        changeHandler.reset()

      describe "when there is a buffer change inside the tokenized region", ->
        describe "when lines are added", ->
          it "pushes the invalid rows down", ->
            expect(tokenizedBuffer.firstInvalidRow()).toBe 5
            buffer.insert([1, 0], '\n\n')
            changeHandler.reset()

            expect(tokenizedBuffer.firstInvalidRow()).toBe 7
            advanceClock()
            expect(changeHandler).toHaveBeenCalledWith(start: 7, end: 11, delta: 0)

        describe "when lines are removed", ->
          it "pulls the invalid rows up", ->
            expect(tokenizedBuffer.firstInvalidRow()).toBe 5
            buffer.delete([[1, 0], [3, 0]])
            changeHandler.reset()

            expect(tokenizedBuffer.firstInvalidRow()).toBe 3
            advanceClock()
            expect(changeHandler).toHaveBeenCalledWith(start: 3, end: 7, delta: 0)

        describe "when the change invalidates all the lines before the current invalid region", ->
          it "retokenizes the invalidated lines and continues into the valid region", ->
            expect(tokenizedBuffer.firstInvalidRow()).toBe 5
            buffer.insert([2, 0], '/*')
            changeHandler.reset()
            expect(tokenizedBuffer.firstInvalidRow()).toBe 3

            advanceClock()
            expect(changeHandler).toHaveBeenCalledWith(start: 3, end: 7, delta: 0)
            expect(tokenizedBuffer.firstInvalidRow()).toBe 8

      describe "when there is a buffer change surrounding an invalid row", ->
        it "pushes the invalid row to the end of the change", ->
          buffer.change([[4, 0], [6, 0]], "\n\n\n")
          changeHandler.reset()

          expect(tokenizedBuffer.firstInvalidRow()).toBe 8
          advanceClock()

      describe "when there is a buffer change inside an invalid region", ->
        it "does not attempt to tokenize the lines in the change, and preserves the existing invalid row", ->
          expect(tokenizedBuffer.firstInvalidRow()).toBe 5
          buffer.change([[6, 0], [7, 0]], "\n\n\n")

          expect(tokenizedBuffer.lineForScreenRow(6).ruleStack?).toBeFalsy()
          expect(tokenizedBuffer.lineForScreenRow(7).ruleStack?).toBeFalsy()

          changeHandler.reset()
          expect(tokenizedBuffer.firstInvalidRow()).toBe 5

    describe "when the buffer is fully tokenized", ->
      beforeEach ->
        fullyTokenize(tokenizedBuffer)

      describe "when there is a buffer change that is smaller than the chunk size", ->
        describe "when lines are updated, but none are added or removed", ->
          it "updates tokens to reflect the change", ->
            buffer.change([[0, 0], [2, 0]], "foo()\n7\n")

            expect(tokenizedBuffer.lineForScreenRow(0).tokens[1]).toEqual(value: '(', scopes: ['source.js', 'meta.brace.round.js'])
            expect(tokenizedBuffer.lineForScreenRow(1).tokens[0]).toEqual(value: '7', scopes: ['source.js', 'constant.numeric.js'])
            # line 2 is unchanged
            expect(tokenizedBuffer.lineForScreenRow(2).tokens[2]).toEqual(value: 'if', scopes: ['source.js', 'keyword.control.js'])

            expect(changeHandler).toHaveBeenCalled()
            [event] = changeHandler.argsForCall[0]
            delete event.bufferChange
            expect(event).toEqual(start: 0, end: 2, delta: 0)

          describe "when the change invalidates the tokenization of subsequent lines", ->
            it "schedules the invalidated lines to be tokenized in the background", ->
              buffer.insert([5, 30], '/* */')
              changeHandler.reset()
              buffer.insert([2, 0], '/*')
              expect(tokenizedBuffer.lineForScreenRow(3).tokens[0].scopes).toEqual ['source.js']
              expect(changeHandler).toHaveBeenCalled()
              [event] = changeHandler.argsForCall[0]
              delete event.bufferChange
              expect(event).toEqual(start: 2, end: 2, delta: 0)
              changeHandler.reset()

              advanceClock()
              expect(tokenizedBuffer.lineForScreenRow(3).tokens[0].scopes).toEqual ['source.js', 'comment.block.js']
              expect(tokenizedBuffer.lineForScreenRow(4).tokens[0].scopes).toEqual ['source.js', 'comment.block.js']
              expect(tokenizedBuffer.lineForScreenRow(5).tokens[0].scopes).toEqual ['source.js', 'comment.block.js']
              expect(changeHandler).toHaveBeenCalled()
              [event] = changeHandler.argsForCall[0]
              delete event.bufferChange
              expect(event).toEqual(start: 3, end: 5, delta: 0)

          it "resumes highlighting with the state of the previous line", ->
            buffer.insert([0, 0], '/*')
            buffer.insert([5, 0], '*/')

            buffer.insert([1, 0], 'var ')
            expect(tokenizedBuffer.lineForScreenRow(1).tokens[0].scopes).toEqual ['source.js', 'comment.block.js']

        describe "when lines are both updated and removed", ->
          it "updates tokens to reflect the change", ->
            buffer.change([[1, 0], [3, 0]], "foo()")

            # previous line 0 remains
            expect(tokenizedBuffer.lineForScreenRow(0).tokens[0]).toEqual(value: 'var', scopes: ['source.js', 'storage.modifier.js'])

            # previous line 3 should be combined with input to form line 1
            expect(tokenizedBuffer.lineForScreenRow(1).tokens[0]).toEqual(value: 'foo', scopes: ['source.js'])
            expect(tokenizedBuffer.lineForScreenRow(1).tokens[6]).toEqual(value: '=', scopes: ['source.js', 'keyword.operator.js'])

            # lines below deleted regions should be shifted upward
            expect(tokenizedBuffer.lineForScreenRow(2).tokens[2]).toEqual(value: 'while', scopes: ['source.js', 'keyword.control.js'])
            expect(tokenizedBuffer.lineForScreenRow(3).tokens[4]).toEqual(value: '=', scopes: ['source.js', 'keyword.operator.js'])
            expect(tokenizedBuffer.lineForScreenRow(4).tokens[4]).toEqual(value: '<', scopes: ['source.js', 'keyword.operator.js'])

            expect(changeHandler).toHaveBeenCalled()
            [event] = changeHandler.argsForCall[0]
            delete event.bufferChange
            expect(event).toEqual(start: 1, end: 3, delta: -2)

        describe "when the change invalidates the tokenization of subsequent lines", ->
          it "schedules the invalidated lines to be tokenized in the background", ->
            buffer.insert([5, 30], '/* */')
            changeHandler.reset()

            buffer.change([[2, 0], [3, 0]], '/*')
            expect(tokenizedBuffer.lineForScreenRow(2).tokens[0].scopes).toEqual ['source.js', 'comment.block.js', 'punctuation.definition.comment.js']
            expect(tokenizedBuffer.lineForScreenRow(3).tokens[0].scopes).toEqual ['source.js']
            expect(changeHandler).toHaveBeenCalled()
            [event] = changeHandler.argsForCall[0]
            delete event.bufferChange
            expect(event).toEqual(start: 2, end: 3, delta: -1)
            changeHandler.reset()

            advanceClock()
            expect(tokenizedBuffer.lineForScreenRow(3).tokens[0].scopes).toEqual ['source.js', 'comment.block.js']
            expect(tokenizedBuffer.lineForScreenRow(4).tokens[0].scopes).toEqual ['source.js', 'comment.block.js']
            expect(changeHandler).toHaveBeenCalled()
            [event] = changeHandler.argsForCall[0]
            delete event.bufferChange
            expect(event).toEqual(start: 3, end: 4, delta: 0)

        describe "when lines are both updated and inserted", ->
          it "updates tokens to reflect the change", ->
            buffer.change([[1, 0], [2, 0]], "foo()\nbar()\nbaz()\nquux()")

            # previous line 0 remains
            expect(tokenizedBuffer.lineForScreenRow(0).tokens[0]).toEqual( value: 'var', scopes: ['source.js', 'storage.modifier.js'])

            # 3 new lines inserted
            expect(tokenizedBuffer.lineForScreenRow(1).tokens[0]).toEqual(value: 'foo', scopes: ['source.js'])
            expect(tokenizedBuffer.lineForScreenRow(2).tokens[0]).toEqual(value: 'bar', scopes: ['source.js'])
            expect(tokenizedBuffer.lineForScreenRow(3).tokens[0]).toEqual(value: 'baz', scopes: ['source.js'])

            # previous line 2 is joined with quux() on line 4
            expect(tokenizedBuffer.lineForScreenRow(4).tokens[0]).toEqual(value: 'quux', scopes: ['source.js'])
            expect(tokenizedBuffer.lineForScreenRow(4).tokens[4]).toEqual(value: 'if', scopes: ['source.js', 'keyword.control.js'])

            # previous line 3 is pushed down to become line 5
            expect(tokenizedBuffer.lineForScreenRow(5).tokens[4]).toEqual(value: '=', scopes: ['source.js', 'keyword.operator.js'])

            expect(changeHandler).toHaveBeenCalled()
            [event] = changeHandler.argsForCall[0]
            delete event.bufferChange
            expect(event).toEqual(start: 1, end: 2, delta: 2)

        describe "when the change invalidates the tokenization of subsequent lines", ->
          it "schedules the invalidated lines to be tokenized in the background", ->
            buffer.insert([5, 30], '/* */')
            changeHandler.reset()

            buffer.insert([2, 0], '/*\nabcde\nabcder')
            expect(changeHandler).toHaveBeenCalled()
            [event] = changeHandler.argsForCall[0]
            delete event.bufferChange
            expect(event).toEqual(start: 2, end: 2, delta: 2)
            expect(tokenizedBuffer.lineForScreenRow(2).tokens[0].scopes).toEqual ['source.js', 'comment.block.js', 'punctuation.definition.comment.js']
            expect(tokenizedBuffer.lineForScreenRow(3).tokens[0].scopes).toEqual ['source.js', 'comment.block.js']
            expect(tokenizedBuffer.lineForScreenRow(4).tokens[0].scopes).toEqual ['source.js', 'comment.block.js']
            expect(tokenizedBuffer.lineForScreenRow(5).tokens[0].scopes).toEqual ['source.js']
            changeHandler.reset()

            advanceClock() # tokenize invalidated lines in background
            expect(tokenizedBuffer.lineForScreenRow(5).tokens[0].scopes).toEqual ['source.js', 'comment.block.js']
            expect(tokenizedBuffer.lineForScreenRow(6).tokens[0].scopes).toEqual ['source.js', 'comment.block.js']
            expect(tokenizedBuffer.lineForScreenRow(7).tokens[0].scopes).toEqual ['source.js', 'comment.block.js']
            expect(tokenizedBuffer.lineForScreenRow(8).tokens[0].scopes).not.toBe ['source.js', 'comment.block.js']

            expect(changeHandler).toHaveBeenCalled()
            [event] = changeHandler.argsForCall[0]
            delete event.bufferChange
            expect(event).toEqual(start: 5, end: 7, delta: 0)

      describe "when there is an insertion that is larger than the chunk size", ->
        it "tokenizes the initial chunk synchronously, then tokenizes the remaining lines in the background", ->
          commentBlock = _.multiplyString("// a comment\n", tokenizedBuffer.chunkSize + 2)
          buffer.insert([0,0], commentBlock)
          expect(tokenizedBuffer.lineForScreenRow(0).ruleStack?).toBeTruthy()
          expect(tokenizedBuffer.lineForScreenRow(4).ruleStack?).toBeTruthy()
          expect(tokenizedBuffer.lineForScreenRow(5).ruleStack?).toBeFalsy()

          advanceClock()
          expect(tokenizedBuffer.lineForScreenRow(5).ruleStack?).toBeTruthy()
          expect(tokenizedBuffer.lineForScreenRow(6).ruleStack?).toBeTruthy()

      describe ".findOpeningBracket(closingBufferPosition)", ->
        it "returns the position of the matching bracket, skipping any nested brackets", ->
          expect(tokenizedBuffer.findOpeningBracket([9, 2])).toEqual [1, 29]

      describe ".findClosingBracket(startBufferPosition)", ->
        it "returns the position of the matching bracket, skipping any nested brackets", ->
          expect(tokenizedBuffer.findClosingBracket([1, 29])).toEqual [9, 2]

      it "tokenizes leading whitespace based on the new tab length", ->
        expect(tokenizedBuffer.lineForScreenRow(5).tokens[0].isAtomic).toBeTruthy()
        expect(tokenizedBuffer.lineForScreenRow(5).tokens[0].value).toBe "  "
        expect(tokenizedBuffer.lineForScreenRow(5).tokens[1].isAtomic).toBeTruthy()
        expect(tokenizedBuffer.lineForScreenRow(5).tokens[1].value).toBe "  "

        tokenizedBuffer.setTabLength(4)
        fullyTokenize(tokenizedBuffer)

        expect(tokenizedBuffer.lineForScreenRow(5).tokens[0].isAtomic).toBeTruthy()
        expect(tokenizedBuffer.lineForScreenRow(5).tokens[0].value).toBe "    "
        expect(tokenizedBuffer.lineForScreenRow(5).tokens[1].isAtomic).toBeFalsy()
        expect(tokenizedBuffer.lineForScreenRow(5).tokens[1].value).toBe "  current "

  describe "when the buffer contains hard-tabs", ->
    beforeEach ->
      atom.activatePackage('coffee-script-tmbundle', sync: true)
      buffer = project.bufferForPath('sample-with-tabs.coffee')
<<<<<<< HEAD
      tokenizedBuffer = new TokenizedBuffer({buffer})
      tokenizedBuffer.setVisible(true)
=======
      tokenizedBuffer = new TokenizedBuffer(buffer)
      startTokenizing(tokenizedBuffer)
>>>>>>> 5235114e

    afterEach ->
      tokenizedBuffer.destroy()
      buffer.release()

    describe "when the buffer is fully tokenized", ->
      beforeEach ->
        fullyTokenize(tokenizedBuffer)

      it "renders each tab as its own atomic token with a value of size tabLength", ->
        tabAsSpaces = _.multiplyString(' ', tokenizedBuffer.getTabLength())
        screenLine0 = tokenizedBuffer.lineForScreenRow(0)
        expect(screenLine0.text).toBe "# Econ 101#{tabAsSpaces}"
        { tokens } = screenLine0

        expect(tokens.length).toBe 3
        expect(tokens[0].value).toBe "#"
        expect(tokens[1].value).toBe " Econ 101"
        expect(tokens[2].value).toBe tabAsSpaces
        expect(tokens[2].scopes).toEqual tokens[1].scopes
        expect(tokens[2].isAtomic).toBeTruthy()

        expect(tokenizedBuffer.lineForScreenRow(2).text).toBe "#{tabAsSpaces} buy()#{tabAsSpaces}while supply > demand"

  describe "when the buffer contains surrogate pairs", ->
    beforeEach ->
      atom.activatePackage('javascript-tmbundle', sync: true)
      buffer = project.buildBuffer 'sample-with-pairs.js',  """
        'abc\uD835\uDF97def'
        //\uD835\uDF97xyz
      """
<<<<<<< HEAD
      tokenizedBuffer = new TokenizedBuffer({buffer})
      tokenizedBuffer.setVisible(true)
=======
      tokenizedBuffer = new TokenizedBuffer(buffer)
>>>>>>> 5235114e
      fullyTokenize(tokenizedBuffer)

    afterEach ->
      tokenizedBuffer.destroy()
      buffer.release()

    it "renders each surrogate pair as its own atomic token", ->
      screenLine0 = tokenizedBuffer.lineForScreenRow(0)
      expect(screenLine0.text).toBe "'abc\uD835\uDF97def'"
      { tokens } = screenLine0

      expect(tokens.length).toBe 5
      expect(tokens[0].value).toBe "'"
      expect(tokens[1].value).toBe "abc"
      expect(tokens[2].value).toBe "\uD835\uDF97"
      expect(tokens[2].isAtomic).toBeTruthy()
      expect(tokens[3].value).toBe "def"
      expect(tokens[4].value).toBe "'"

      screenLine1 = tokenizedBuffer.lineForScreenRow(1)
      expect(screenLine1.text).toBe "//\uD835\uDF97xyz"
      { tokens } = screenLine1

      expect(tokens.length).toBe 3
      expect(tokens[0].value).toBe '//'
      expect(tokens[1].value).toBe '\uD835\uDF97'
      expect(tokens[1].value).toBeTruthy()
      expect(tokens[2].value).toBe 'xyz'

  describe "when the grammar is updated because a grammar it includes is activated", ->
    it "retokenizes the buffer", ->
      atom.activatePackage('ruby-tmbundle', sync: true)
      atom.activatePackage('ruby-on-rails-tmbundle', sync: true)

      buffer = project.bufferForPath(null, "<div class='name'><%= User.find(2).full_name %></div>")
      tokenizedBuffer = new TokenizedBuffer({buffer})
      tokenizedBuffer.setGrammar(syntax.selectGrammar('test.erb'))
      fullyTokenize(tokenizedBuffer)

      {tokens} = tokenizedBuffer.lineForScreenRow(0)
      expect(tokens[0]).toEqual value: "<div class='name'>", scopes: ["text.html.ruby"]

      atom.activatePackage('html-tmbundle', sync: true)
      fullyTokenize(tokenizedBuffer)
      {tokens} = tokenizedBuffer.lineForScreenRow(0)
      expect(tokens[0]).toEqual value: '<', scopes: ["text.html.ruby","meta.tag.block.any.html","punctuation.definition.tag.begin.html"]

  describe ".tokenForPosition(position)", ->
    afterEach ->
      tokenizedBuffer.destroy()
      buffer.release()

    it "returns the correct token (regression)", ->
      buffer = project.bufferForPath('sample.js')
<<<<<<< HEAD
      tokenizedBuffer = new TokenizedBuffer({buffer})
      tokenizedBuffer.setVisible(true)
=======
      tokenizedBuffer = new TokenizedBuffer(buffer)
>>>>>>> 5235114e
      fullyTokenize(tokenizedBuffer)
      expect(tokenizedBuffer.tokenForPosition([1,0]).scopes).toEqual ["source.js"]
      expect(tokenizedBuffer.tokenForPosition([1,1]).scopes).toEqual ["source.js"]
      expect(tokenizedBuffer.tokenForPosition([1,2]).scopes).toEqual ["source.js", "storage.modifier.js"]

  describe ".bufferRangeForScopeAtPosition(selector, position)", ->
    beforeEach ->
      buffer = project.bufferForPath('sample.js')
      tokenizedBuffer = new TokenizedBuffer(buffer)
      fullyTokenize(tokenizedBuffer)

    describe "when the selector does not match the token at the position", ->
      it "returns a falsy value", ->
        expect(tokenizedBuffer.bufferRangeForScopeAtPosition('.bogus', [0, 1])).toBeFalsy()

    describe "when the selector matches a single token at the position", ->
      it "returns the range covered by the token", ->
        expect(tokenizedBuffer.bufferRangeForScopeAtPosition('.storage.modifier.js', [0, 1])).toEqual [[0, 0], [0, 3]]

    describe "when the selector matches a run of multiple tokens at the position", ->
      it "returns the range covered by all contigous tokens (within a single line)", ->
        expect(tokenizedBuffer.bufferRangeForScopeAtPosition('.function', [1, 18])).toEqual [[1, 6], [1, 28]]<|MERGE_RESOLUTION|>--- conflicted
+++ resolved
@@ -30,13 +30,8 @@
   describe "when the buffer contains soft-tabs", ->
     beforeEach ->
       buffer = project.bufferForPath('sample.js')
-<<<<<<< HEAD
       tokenizedBuffer = new TokenizedBuffer({buffer})
-      tokenizedBuffer.setVisible(true)
-=======
-      tokenizedBuffer = new TokenizedBuffer(buffer)
       startTokenizing(tokenizedBuffer)
->>>>>>> 5235114e
       tokenizedBuffer.on "changed", changeHandler = jasmine.createSpy('changeHandler')
 
     afterEach ->
@@ -315,13 +310,8 @@
     beforeEach ->
       atom.activatePackage('coffee-script-tmbundle', sync: true)
       buffer = project.bufferForPath('sample-with-tabs.coffee')
-<<<<<<< HEAD
       tokenizedBuffer = new TokenizedBuffer({buffer})
-      tokenizedBuffer.setVisible(true)
-=======
-      tokenizedBuffer = new TokenizedBuffer(buffer)
       startTokenizing(tokenizedBuffer)
->>>>>>> 5235114e
 
     afterEach ->
       tokenizedBuffer.destroy()
@@ -353,12 +343,7 @@
         'abc\uD835\uDF97def'
         //\uD835\uDF97xyz
       """
-<<<<<<< HEAD
       tokenizedBuffer = new TokenizedBuffer({buffer})
-      tokenizedBuffer.setVisible(true)
-=======
-      tokenizedBuffer = new TokenizedBuffer(buffer)
->>>>>>> 5235114e
       fullyTokenize(tokenizedBuffer)
 
     afterEach ->
@@ -413,12 +398,7 @@
 
     it "returns the correct token (regression)", ->
       buffer = project.bufferForPath('sample.js')
-<<<<<<< HEAD
       tokenizedBuffer = new TokenizedBuffer({buffer})
-      tokenizedBuffer.setVisible(true)
-=======
-      tokenizedBuffer = new TokenizedBuffer(buffer)
->>>>>>> 5235114e
       fullyTokenize(tokenizedBuffer)
       expect(tokenizedBuffer.tokenForPosition([1,0]).scopes).toEqual ["source.js"]
       expect(tokenizedBuffer.tokenForPosition([1,1]).scopes).toEqual ["source.js"]
